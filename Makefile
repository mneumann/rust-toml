--- conflicted
+++ resolved
@@ -1,10 +1,13 @@
-<<<<<<< HEAD
 .PHONY: lib all examples test clean
 
 LIBNAME := $(shell rustc --crate-file-name src/toml/lib.rs)
 
 all: lib examples test
 	@## Build library and examples, run tests
+
+doc:
+	@## Build documentation
+	rustdoc src/toml/lib.rs
 
 help:
 	@## Show this help
@@ -20,24 +23,6 @@
 
 test: bin/testsuite
 	@## Run tests
-=======
-compile:
-	rustpkg build -O toml
-	rustpkg build -O testsuite
-	rustpkg build examples/simple
-	rustpkg build examples/decoder
-
-doc:
-	rustdoc src/toml/lib.rs
-
-install: compile
-	rustpkg install toml
-	rustpkg install testsuite
-	rustpkg install examples/simple
-	rustpkg install examples/decoder
-
-test: install
->>>>>>> 54709771
 	./bin/testsuite ./tests
 
 bin/testsuite: src/testsuite/main.rs lib/$(LIBNAME)
@@ -59,15 +44,11 @@
 	rustc -o bin/decoder -L lib $<
 
 clean:
-<<<<<<< HEAD
 	@## Remove compiled sources
 	-$(RM) -r bin
 	-$(RM) -r lib
+	-$(RM) -r doc
 
 version:
 	@## Display version of source code
-	git describe
-=======
-	rustpkg clean
-	$(RM) -r bin/ build/ doc/ lib/
->>>>>>> 54709771
+	git describe