--- conflicted
+++ resolved
@@ -7,11 +7,7 @@
 
 extern crate serialize;
 extern crate collections;
-<<<<<<< HEAD
-extern crate toml = "github.com/mneumann/rust-toml#toml:0.1";
-=======
 extern crate toml = "github.com/mneumann/rust-toml#toml";
->>>>>>> 7f99b530
 
 use serialize::json;
 use serialize::json::{Json,String,List,Object};
@@ -21,19 +17,11 @@
 use std::path::Path;
 use std::io::fs::walk_dir;
 use std::io::File;
-use std::fmt::Show;
 
-<<<<<<< HEAD
-fn to_json_type(typ: String, val: Json) -> Json {
-    let mut tree = box TreeMap::new();
-    tree.insert("type".to_str(), String(typ));
-    tree.insert("value".to_str(), val);
-=======
 fn to_json_type(typ: &str, val: Json) -> Json {
     let mut tree = box TreeMap::new();
     tree.insert("type".to_string(), String(typ.to_string()));
     tree.insert("value".to_string(), val);
->>>>>>> 7f99b530
     Object(tree)
 }
 
@@ -42,26 +30,16 @@
     let str = str.as_slice();
     let str = str.trim_right_chars('0');
     if str.ends_with(".") {
-<<<<<<< HEAD
-        format!("{}0", str)
-    } else {
-        to_str(str)
-=======
-      str.to_string().append("0")
+      format!("{}0", str)
     } else {
       str.to_string()
->>>>>>> 7f99b530
     }
 }
 
 fn to_json(v: &toml::Value) -> Json {
     match v {
         &toml::NoValue => { fail!("Invalid toml document"); }
-<<<<<<< HEAD
-        &toml::Table(_, ref map) => {
-=======
         &toml::Table(ref map) | &toml::TableInner(ref map) => {
->>>>>>> 7f99b530
             let mut tree = box TreeMap::new();
             for (k, v) in map.iter() {
                 tree.insert(k.clone(), to_json(v));
@@ -73,19 +51,6 @@
         }
         &toml::Array(ref arr) => {
             let list = arr.iter().map(|i| to_json(i)).collect();
-<<<<<<< HEAD
-            to_json_type(to_str("array"), List(list))
-        }
-        &toml::Boolean(true) => { to_json_type(to_str("bool"), String(to_str("true"))) }
-        &toml::Boolean(false) => { to_json_type(to_str("bool"), String(to_str("false"))) }
-        &toml::PosInt(n) => { to_json_type(to_str("integer"), String(to_str(n))) }
-        &toml::NegInt(n) => { to_json_type(to_str("integer"), String(format!("-{}", n))) }
-        &toml::Float(n) => { to_json_type(to_str("float"), String(format_float(n))) }
-        &toml::String(ref str) => { to_json_type(to_str("string"), String(String::from_str(str.as_slice()))) }
-        &toml::Datetime(y,m,d,h,mi,s) => {
-            let s = format!("{:04u}-{:02u}-{:02u}T{:02u}:{:02u}:{:02u}Z", y,m,d,h,mi,s);
-            to_json_type(to_str("datetime"), String(to_str(s)))
-=======
             to_json_type("array", List(list))
         }
         &toml::Boolean(true) => { to_json_type("bool", String("true".to_string())) }
@@ -97,7 +62,6 @@
         &toml::Datetime(y,m,d,h,mi,s) => {
             let s = format!("{:04u}-{:02u}-{:02u}T{:02u}:{:02u}:{:02u}Z", y,m,d,h,mi,s);
             to_json_type("datetime", String(s))
->>>>>>> 7f99b530
         }
     }
 }
@@ -108,12 +72,7 @@
     println!("{:s}", json.to_pretty_str());
 }
 
-<<<<<<< HEAD
 fn independent_test_runner(path: Path) {
-=======
-fn independent_test_runner(path: String) {
-  let path = Path::new(path);
->>>>>>> 7f99b530
   let mut tests: int = 0;
   let mut failed: int = 0;
   let mut passed: int = 0;
@@ -188,19 +147,10 @@
   if failed > 0 { fail!(); }
 }
 
-fn to_str<T: Show>(thing: T) -> String {
-    format!("{}", thing)
-}
-
 fn main() {
     match os::args().len() {
       1 => toml_test_runner(),
-<<<<<<< HEAD
       2 => independent_test_runner(Path::new(os::args().get(1).clone())),
       _ => fail!("USAGE: {:s} [path]", os::args().get(0).as_slice()),
-=======
-      2 => independent_test_runner(os::args().get(1).clone()),
-      _ => fail!("USAGE: {:s} [path]", os::args().get(0).clone()),
->>>>>>> 7f99b530
     }
 }