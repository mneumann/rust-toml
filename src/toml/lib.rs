--- conflicted
+++ resolved
@@ -38,16 +38,12 @@
     Datetime(u16,u8,u8,u8,u8,u8),
     Array(Vec<Value>),
     TableArray(Vec<Value>),
-<<<<<<< HEAD
-    Table(bool, Box<HashMap<String, Value>>) // bool=true iff section already defiend
-=======
 
     // TableInner is used to create inner nodes for which no toml [section]
     // exists. For example in case of [a.b.c], `a` and `b` would be TableInner
     // while `c` would be a Table.
     TableInner(Box<HashMap<String, Value>>),
     Table(Box<HashMap<String, Value>>)
->>>>>>> 7f99b530
 }
 
 impl fmt::Show for Value {
@@ -64,12 +60,8 @@
             }
             Array(ref arr) => write!(fmt, "Array({})", arr.as_slice()),
             TableArray(ref arr) => write!(fmt, "TableArray({})", arr.as_slice()),
-<<<<<<< HEAD
-            Table(_, ref hm) => write!(fmt, "Table({})", **hm)
-=======
             TableInner(ref hm) => write!(fmt, "TableInner({})", **hm),
             Table(ref hm) => write!(fmt, "Table({})", **hm)
->>>>>>> 7f99b530
         }
     }
 }
@@ -254,36 +246,6 @@
         ValueBuilder { root: root, current_path: vec!() }
     }
 
-<<<<<<< HEAD
-    fn recursive_create_tree(path: &[String], ht: &mut Box<HashMap<String, Value>>, is_array: bool) -> bool {
-        assert!(path.len() > 0);
-
-        if path.head().unwrap().is_empty() { return false } // don't allow empty keys
-
-        let term_rec: bool = path.len() == 1;
-
-        let head = path.head().unwrap(); // TODO: optimize
-
-        match ht.find_mut(head) {
-            Some(&TableArray(ref mut table_array)) => {
-                assert!(table_array.len() > 0);
-
-                if term_rec { // terminal recursion
-                    if is_array {
-                        table_array.push(Table(true, box HashMap::new()));
-                        return true;
-                    }
-                    else {
-                        debug!("Duplicate key");
-                        return false;
-                    }
-                }
-                else {
-                    //let last_table = &mut ;
-                    match table_array.mut_last().unwrap() {
-                        &Table(_, ref mut hmap) => {
-                            return ValueBuilder::recursive_create_tree(path.tail(), hmap, is_array);
-=======
     fn recursive_create_tree_terminal(key: &String, ht: &mut Box<HashMap<String, Value>>, is_array: bool) -> bool {
         match ht.find_mut(key) {
             Some(node) => {
@@ -294,7 +256,6 @@
                         if is_array {
                             table_array.push(Table(box HashMap::new()));
                             return true;
->>>>>>> 7f99b530
                         }
                         else {
                             debug!("Duplicate key");
@@ -343,19 +304,6 @@
         }
 
         let value =
-<<<<<<< HEAD
-        if term_rec { // terminal recursion
-            if is_array { TableArray(vec!(Table(false, box HashMap::new()))) }
-            else { Table(true, box HashMap::new()) }
-        }
-        else {
-            let mut table = box HashMap::new();
-            let ok = ValueBuilder::recursive_create_tree(path.tail(), &mut table, is_array);
-            if !ok { return false }
-            Table(false, table)
-        };
-        let ok = ht.insert(head.to_str(), value);
-=======
             if is_array { TableArray(vec!(TableInner(box HashMap::new()))) }
             else { Table(box HashMap::new()) };
         let ok = ht.insert(key.to_str(), value);
@@ -409,7 +357,6 @@
         let ok = ValueBuilder::recursive_create_tree(path.tail(), &mut table, is_array);
         if !ok { return false }
         let ok = ht.insert(head.to_str(), TableInner(table));
->>>>>>> 7f99b530
         assert!(ok);
         return ok;
     }
@@ -426,13 +373,8 @@
                 }
                 Some(&TableArray(ref mut table_array)) => {
                     assert!(table_array.len() > 0);
-<<<<<<< HEAD
-                    match table_array.mut_last().unwrap() {
-                        &Table(_, ref mut hmap) => {
-=======
                     match table_array.mut_last() {
                         Some(&Table(ref mut hmap)) | Some(&TableInner(ref mut hmap)) => {
->>>>>>> 7f99b530
                             return ValueBuilder::insert_value(path.tail(), key, hmap, val);
                         }
                         _ => {
@@ -720,11 +662,7 @@
                         }
                         val => {
                             if !arr.is_empty() {
-<<<<<<< HEAD
-                                if !have_equiv_types(arr.as_slice().head().unwrap(), &val) {
-=======
                                 if !have_equiv_types(arr.get(0), &val) {
->>>>>>> 7f99b530
                                     debug!("Incompatible element types in array");
                                     return NoValue;
                                 }
